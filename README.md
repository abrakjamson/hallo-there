<h1 align='Center'>Hallo: Hierarchical Audio-Driven Visual Synthesis for Portrait Image Animation</h1>

<div align='Center'>
    <a href='https://github.com/xumingw' target='_blank'>Mingwang Xu</a><sup>1*</sup>&emsp;
    <a href='https://github.com/crystallee-ai' target='_blank'>Hui Li</a><sup>1*</sup>&emsp;
    <a href='https://github.com/subazinga' target='_blank'>Qingkun Su</a><sup>1*</sup>&emsp;
    <a href='https://github.com/NinoNeumann' target='_blank'>Hanlin Shang</a><sup>1</sup>&emsp;
    <a href='https://github.com/AricGamma' target='_blank'>Liwei Zhang</a><sup>1</sup>&emsp;
    <a href='https://github.com/cnexah' target='_blank'>Ce Liu</a><sup>3</sup>&emsp;
</div>
<div align='center'>
    <a href='https://jingdongwang2017.github.io/' target='_blank'>Jingdong Wang</a><sup>2</sup>&emsp;
    <a href='https://yoyo000.github.io/' target='_blank'>Yao Yao</a><sup>4</sup>&emsp;
    <a href='https://sites.google.com/site/zhusiyucs/home' target='_blank'>Siyu Zhu</a><sup>1</sup>&emsp;
</div>

<div align='Center'>
    <sup>1</sup>Fudan University&emsp; <sup>2</sup>Baidu Inc&emsp; <sup>3</sup>ETH Zurich&emsp; <sup>4</sup>Nanjing University
</div>

<br>
<div align='Center'>
    <a href='https://github.com/fudan-generative-vision/hallo'><img src='https://img.shields.io/github/stars/fudan-generative-vision/hallo?style=social'></a>
    <a href='https://fudan-generative-vision.github.io/hallo/#/'><img src='https://img.shields.io/badge/Project-HomePage-Green'></a>
    <a href='https://arxiv.org/pdf/2406.08801'><img src='https://img.shields.io/badge/Paper-Arxiv-red'></a>
    <a href='https://huggingface.co/fudan-generative-ai/hallo'><img src='https://img.shields.io/badge/%F0%9F%A4%97%20HuggingFace-Model-yellow'></a>
    <a href='assets/wechat.jpeg'><img src='https://badges.aleen42.com/src/wechat.svg'></a>
</div>

<br>

# Showcase


https://github.com/fudan-generative-vision/hallo/assets/17402682/294e78ef-c60d-4c32-8e3c-7f8d6934c6bd


# Framework

![abstract](assets/framework_1.jpg)
![framework](assets/framework_2.jpg)

# News

- **`2024/06/15`**: 🎉🎉🎉 Release the first version on [GitHub](https://github.com/fudan-generative-vision/hallo).
- **`2024/06/15`**: ✨✨✨ Release some images and audios for inference testing on [Huggingface](https://huggingface.co/datasets/fudan-generative-ai/hallo_inference_samples).

# Installation

- System requirement: Ubuntu 20.04/Ubuntu 22.04, Cuda 12.1
- Tested GPUs: A100

Create conda environment:

```bash
  conda create -n hallo python=3.10
  conda activate hallo
```

Install packages with `pip`

```bash
  pip install -r requirements.txt
  pip install .
```

<<<<<<< HEAD
In addition, you need to have [ffmpeg](https://ffmpeg.org/) included in your PATH environment variable.
=======
Besides, ffmpeg is also need:
```bash
  apt-get install ffmpeg
```
>>>>>>> bc7d4e37

# Inference

The inference entrypoint script is `scripts/inference.py`. Before testing your cases, there are two preparations need to be completed:

1. [Download all required pretrained models](#download-pretrained-models).
2. [Run inference](#run-inference).

## Download pretrained models

You can easily get all pretrained models required by inference from our [HuggingFace repo](https://huggingface.co/fudan-generative-ai/hallo).

Clone the the pretrained models into `${PROJECT_ROOT}/pretrained_models` directory by cmd below:

```shell
git lfs install
git clone https://huggingface.co/fudan-generative-ai/hallo pretrained_models
```

Or you can download them separately from their source repo:

- [hallo](https://huggingface.co/fudan-generative-ai/hallo/tree/main/hallo): Our checkpoints consist of denoising UNet, face locator, image & audio proj.
- [audio_separator](https://huggingface.co/huangjackson/Kim_Vocal_2): Kim\_Vocal\_2 MDX-Net vocal removal model by [KimberleyJensen](https://github.com/KimberleyJensen). (_Thanks to runwayml_)
- [insightface](https://github.com/deepinsight/insightface/tree/master/python-package#model-zoo): 2D and 3D Face Analysis placed into `pretrained_models/face_analysis/models/`. (_Thanks to deepinsight_)
- [face landmarker](https://storage.googleapis.com/mediapipe-models/face_landmarker/face_landmarker/float16/1/face_landmarker.task): Face detection & mesh model from [mediapipe](https://ai.google.dev/edge/mediapipe/solutions/vision/face_landmarker#models) placed into `pretrained_models/face_analysis/models`.
- [motion module](https://github.com/guoyww/AnimateDiff/blob/main/README.md#202309-animatediff-v2): motion module from [AnimateDiff](https://github.com/guoyww/AnimateDiff). (_Thanks to guoyww_).
- [sd-vae-ft-mse](https://huggingface.co/stabilityai/sd-vae-ft-mse): Weights are intended to be used with the diffusers library. (_Thanks to stablilityai_)
- [StableDiffusion V1.5](https://huggingface.co/runwayml/stable-diffusion-v1-5): Initialized and fine-tuned from Stable-Diffusion-v1-2. (_Thanks to runwayml_)
- [wav2vec](https://huggingface.co/facebook/wav2vec2-base-960h): wav audio to vector model from [Facebook](https://huggingface.co/facebook/wav2vec2-base-960h).

Finally, these pretrained models should be organized as follows:

```text
./pretrained_models/
|-- audio_separator/
|   `-- Kim_Vocal_2.onnx
|-- face_analysis/
|   `-- models/
|       |-- face_landmarker_v2_with_blendshapes.task  # face landmarker model from mediapipe
|       |-- 1k3d68.onnx
|       |-- 2d106det.onnx
|       |-- genderage.onnx
|       |-- glintr100.onnx
|       `-- scrfd_10g_bnkps.onnx
|-- motion_module/
|   `-- mm_sd_v15_v2.ckpt
|-- sd-vae-ft-mse/
|   |-- config.json
|   `-- diffusion_pytorch_model.safetensors
|-- stable-diffusion-v1-5/
|   |-- feature_extractor/
|   |   `-- preprocessor_config.json
|   |-- model_index.json
|   |-- unet/
|   |   |-- config.json
|   |   `-- diffusion_pytorch_model.safetensors
|   `-- v1-inference.yaml
`-- wav2vec/
    |-- wav2vec2-base-960h/
    |   |-- config.json
    |   |-- feature_extractor_config.json
    |   |-- model.safetensors
    |   |-- preprocessor_config.json
    |   |-- special_tokens_map.json
    |   |-- tokenizer_config.json
    |   `-- vocab.json
```

## Run inference

Simply to run the `scripts/inference.py` and pass `source_image` and `driving_audio` as input:

```bash
python scripts/inference.py --source_image your_image.png --driving_audio your_audio.wav
```

Animation results will be saved as `${PROJECT_ROOT}/.cache/output.mp4` by default. You can pass `--output` to specify the output file name.

For more options:

```shell
usage: inference.py [-h] [-c CONFIG] [--source_image SOURCE_IMAGE] [--driving_audio DRIVING_AUDIO] [--output OUTPUT] [--pose_weight POSE_WEIGHT]
                    [--face_weight FACE_WEIGHT] [--lip_weight LIP_WEIGHT] [--face_expand_ratio FACE_EXPAND_RATIO]

options:
  -h, --help            show this help message and exit
  -c CONFIG, --config CONFIG
  --source_image SOURCE_IMAGE
                        source image
  --driving_audio DRIVING_AUDIO
                        driving audio
  --output OUTPUT       output video file name
  --pose_weight POSE_WEIGHT
                        weight of pose
  --face_weight FACE_WEIGHT
                        weight of face
  --lip_weight LIP_WEIGHT
                        weight of lip
  --face_expand_ratio FACE_EXPAND_RATIO
                        face region
```

# Roadmap

| Status | Milestone                                                                                             |    ETA     |
| :----: | :---------------------------------------------------------------------------------------------------- | :--------: |
|   ✅   | **[Inference source code meet everyone on GitHub](https://github.com/fudan-generative-vision/hallo)** | 2024-06-15 |
|   ✅   | **[Pretrained models on Huggingface](https://huggingface.co/fudan-generative-ai/hallo)**              | 2024-06-15 |
| 🚀🚀🚀 | **[Traning: data preparation and training scripts]()**                                                | 2024-06-25 |

# Citation

If you find our work useful for your research, please consider citing the paper:

```
@misc{xu2024hallo,
  title={Hallo: Hierarchical Audio-Driven Visual Synthesis for Portrait Image Animation},
	author={Mingwang Xu and Hui Li and Qingkun Su and Hanlin Shang and Liwei Zhang and Ce Liu and Jingdong Wang and Yao Yao and Siyu zhu},
	year={2024},
	eprint={2406.08801},
	archivePrefix={arXiv},
	primaryClass={cs.CV}
}
```

# Opportunities available

Multiple research positions are open at the **Generative Vision Lab, Fudan University**! Include:

- Research assistant
- Postdoctoral researcher
- PhD candidate
- Master students

Interested individuals are encouraged to contact us at [siyuzhu@fudan.edu.cn](mailto://siyuzhu@fudan.edu.cn) for further information.

# Social Risks and Mitigations

The development of portrait image animation technologies driven by audio inputs poses social risks, such as the ethical implications of creating realistic portraits that could be misused for deepfakes. To mitigate these risks, it is crucial to establish ethical guidelines and responsible use practices. Privacy and consent concerns also arise from using individuals' images and voices. Addressing these involves transparent data usage policies, informed consent, and safeguarding privacy rights. By addressing these risks and implementing mitigations, the research aims to ensure the responsible and ethical development of this technology.<|MERGE_RESOLUTION|>--- conflicted
+++ resolved
@@ -64,14 +64,10 @@
   pip install .
 ```
 
-<<<<<<< HEAD
-In addition, you need to have [ffmpeg](https://ffmpeg.org/) included in your PATH environment variable.
-=======
 Besides, ffmpeg is also need:
 ```bash
   apt-get install ffmpeg
 ```
->>>>>>> bc7d4e37
 
 # Inference
 
